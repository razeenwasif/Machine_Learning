<<<<<<< HEAD
import numpy 
=======
import torch 
from torch import nn
from torch.nn import functional as F
from attention import SelfAttention

class VAE_AttentionBlock(nn.Module):
    def __init__(self, channels: int):
        super().__init__()
        self.groupnorm = nn.GroupNorm(32, channels)
        self.attention = SelfAttention(1, channels)

    def forward(self, x: torch.Tensor) -> torch.Tensor:
        # x: (Batch_size, channels, Height, Width)
        residue = x 
        n, c, h, w = x.shape 
        # (Batch_size, features, Height, Width) -> (Batch_size, features, Height * Width)
        x = x.view(n, c, h * w)

        # (Batch_size, features, Height * Width) -> (Batch_size, Height * Width, features)
        x = x.transpose(-1, -2)

        # (Batch_size, Height * Width, features) -> (Batch_size, Height * Width, features)
        x = self.attention(x)

        # (Batch_size, Height * Width, features) -> (Batch_size, features, Height * Width)
        x = x.transpose(-1, -2)

        # (Batch_size, features, Height * Width) -> (Batch_size, features, Height, Width)
        x = x.view((n, c, h, w))

        x += residue 
        return x

class VAE_ResidualBlock(nn.Module):
    def __init__(self, in_channels: int, out_channels: int):
        super().__init__()
        self.groupnorm_1 = nn.GroupNorm(32, in_channels)
        self.conv_1 = nn.Conv2d(in_channels, out_channels, kernel_size=3, padding=1)

        self.groupnorm_2 = nn.GroupNorm(32, out_channels)
        self.conv_2 = nn.Conv2d(out_channels, out_channels, kernel_size=3, padding=1)

        if in_channels == out_channels:
            self.residual_layer = nn.Identity()
        else:
            self.residual_layer = nn.Conv2d(in_channels, out_channels, kernel_size=1, padding=0)

    def forward(self, x: torch.Tensor) -> torch.Tensor:
        # x: (Batch_size, in_channels, Height, Width)
        residue = x 
        x = self.groupnorm_1(x)
        x = F.silu(x)
        x = self.conv_1(x)
        x = self.groupnorm_2(x)
        x = F.silu(x)
        x = self.conv_2(x)
        return x + self.residual_layer(residue)
    

class VAE_Decoder(nn.Sequential):
    def __init__(self):
        super().__init__(
            nn.Conv2d(4, 4, kernel_size=1, padding=0),
            nn.Conv2d(4, 512, kernel_size=3, padding=1),
            VAE_ResidualBlock(512, 512),
            VAE_AttentionBlock(512),

            VAE_ResidualBlock(512, 512),
            VAE_ResidualBlock(512, 512),
            VAE_ResidualBlock(512, 512),
            # (Batch_size, 512, Height/8, Width/8) -> (Batch_size, 512, Height/8, Width/8)
            VAE_ResidualBlock(512, 512),

            # (Batch_size, 512, Height/8, Width/8) -> (Batch_size, 512, Height/4, Width/4)
            nn.Upsample(scale_factor=2),
            nn.Conv2d(512, 512, kernel_size=3, padding=1),

            VAE_ResidualBlock(512, 512),
            VAE_ResidualBlock(512, 512),
            VAE_ResidualBlock(512, 512),

            # (Batch_size, 512, Height/4, Width/4) -> (Batch_size, 256, Height/2, Width/2)
            nn.Upsample(scale_factor=2),
            nn.Conv2d(512, 512, kernel_size=3, padding=1),
            
            VAE_ResidualBlock(512, 256),
            VAE_ResidualBlock(256, 256),
            VAE_ResidualBlock(256, 256),

            # (Batch_size, 256, Height/2, Width/2) -> (Batch_size, 256, Height, Width)
            nn.Upsample(scale_factor=2),
            nn.Conv2d(256, 256, kernel_size=3, padding=1),

            VAE_ResidualBlock(256, 128),
            VAE_ResidualBlock(128, 128),
            VAE_ResidualBlock(128, 128),

            nn.GroupNorm(32, 128),
            nn.SiLU(),
            # (Batch_size, 128, Height, Width) -> (Batch_size, 3, Height, Width)
            nn.Conv2d(128, 3, kernel_size=3, padding=1)
        )

    def forward(self, x: torch.Tensor) -> torch.Tensor:
        # x: (Batch_size, 4, Height/8, Width/8)
        x /= 0.18215

        for module in self:
            x = module(x)
        
        # (Batch_size, 3, Height, Width)
        return x
>>>>>>> d16d5b36
<|MERGE_RESOLUTION|>--- conflicted
+++ resolved
@@ -1,6 +1,4 @@
-<<<<<<< HEAD
-import numpy 
-=======
+
 import torch 
 from torch import nn
 from torch.nn import functional as F
@@ -112,5 +110,4 @@
             x = module(x)
         
         # (Batch_size, 3, Height, Width)
-        return x
->>>>>>> d16d5b36
+        return x